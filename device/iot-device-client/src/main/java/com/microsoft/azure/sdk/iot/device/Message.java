// Copyright (c) Microsoft. All rights reserved.
// Licensed under the MIT license. See LICENSE file in the project root for full license information.

package com.microsoft.azure.sdk.iot.device;

import java.io.ByteArrayInputStream;
import java.io.ByteArrayOutputStream;
import java.nio.charset.Charset;
import java.nio.charset.StandardCharsets;
import java.util.ArrayList;
import java.util.Arrays;
import java.util.Date;
import java.util.UUID;

public class Message
{
    // ----- Constants -----

    public static final Charset DEFAULT_IOTHUB_MESSAGE_CHARSET = StandardCharsets.UTF_8;


    // ----- Data Fields -----

    /**
     * [Required for two way requests] Used to correlate two-way communication.
     * Format: A case-sensitive string (up to 128 char long) of ASCII 7-bit alphanumeric chars
     * plus {'-', ':', '/', '\', '.', '+', '%', '_', '#', '*', '?', '!', '(', ')', ',', '=', '@', ';', '$', '''}.
     * Non-alphanumeric characters are from URN RFC.
     */
    private String messageId;

    /// <summary>
    /// Destination of the message
    /// </summary>
    private String to;

    /// <summary>
    /// [Optional] Expiry time in milliseconds.
    /// </summary>
    private long expiryTime;

    /// <summary>
    /// Used by receiver to Abandon, Reject or Complete the message
    /// </summary>
    private String lockToken;

    /// <summary>
    /// Used in message responses and feedback
    /// </summary>
    private String correlationId;

    /// <summary>
    /// [Required in feedback messages] Used to specify the entity creating the message.
    /// </summary>
    private String userId;

    /// <summary>
    /// [Optional] On C2D messages it is interpreted by hub to specify the expected feedback messages. Ignored in other cases.
    /// </summary>
    private FeedbackStatusCodeEnum ack;

    /// <summary>
    /// [Optional] Used when batching on HTTP Default: false.
    /// </summary>
    private Boolean httpBatchSerializeAsString;

    /// <summary>
    /// [Optional] Used when batching on HTTP Default: UTF-8.
    /// </summary>
    private StandardCharsets httpBatchEncoding;

    /// <summary>
    /// [Stamped on servicebound messages by IoT Hub] The authenticated id used to send this message.
    /// </summary>
    private String connectionDeviceId;

    /// <summary>
    /// [Stamped on servicebound messages by IoT Hub] The generationId of the authenticated device used to send this message.
    /// </summary>
    private String connectionDeviceGenerationId;

    /// <summary>
    /// [Stamped on servicebound messages by IoT Hub] The authentication type used to send this message, format as in IoT Hub Specs
    /// </summary>
    private String connectionAuthenticationMethod;

    /// <summary>
    /// [Required in feedback messages] Used in feedback messages generated by IoT Hub.
    /// 0 = success 1 = message expired 2 = max delivery count exceeded 3 = message rejected
    /// </summary>
    private FeedbackStatusCodeEnum feedbackStatusCode;

    /// <summary>
    /// [Required in feedback messages] Used in feedback messages generated by IoT Hub. "success", "Message expired", "Max delivery count exceeded", "Message rejected"
    /// </summary>
    private String feedbackDescription;

    /// <summary>
    /// [Required in feedback messages] Used in feedback messages generated by IoT Hub.
    /// </summary>
    private String feedbackDeviceId;

    /// <summary>
    /// [Required in feedback messages] Used in feedback messages generated by IoT Hub.
    /// </summary>
    private String feedbackDeviceGenerationId;

    /// <summary>
    /// [Optional] Used to specify the type of message exchanged between Iot Hub and Device
    /// </summary>
    private MessageType messageType;

    private String deliveryAcknowledgement;

    /**
     * User-defined properties.
     */
    private ArrayList<MessageProperty> properties;

    private String deliveryAcknowledgement;

    /// <summary>
    /// The message body
    /// </summary>
    private byte[] body;
<<<<<<< HEAD
    
=======

    private String deliveryAcknowledgement;

>>>>>>> 1812e2d2
    /**
     * Stream that will provide the bytes for the body of the
     */
    private ByteArrayInputStream bodyStream;
    private CustomLogger logger;

    // ----- Constructors -----

    /**
     * Constructor.
     */
    public Message()
    {
        initialize();
    }

    /**
     * Constructor.
     * @param stream A stream to provide the body of the new Message instance.
     */
    public Message(ByteArrayInputStream stream)
    {
        initialize();
    }

    /**
     * Constructor.
     * @param body The body of the new Message instance.
     */
    public Message(byte[] body)
    {
        // Codes_SRS_MESSAGE_11_025: [If the message body is null, the constructor shall throw an IllegalArgumentException.]
        if (body == null)
        {
            throw new IllegalArgumentException("Message body cannot be 'null'.");
        }

        initialize();

        // Codes_SRS_MESSAGE_11_024: [The constructor shall save the message body.]
        this.body = body;
    }

    /**
     * Constructor.
     * @param body The body of the new Message instance. It is internally serialized to a byte array using UTF-8 encoding.
     */
    public Message(String body)
    {
        if (body == null)
        {
            throw new IllegalArgumentException("Message body cannot be 'null'.");
        }

        initialize();

        this.body = body.getBytes(DEFAULT_IOTHUB_MESSAGE_CHARSET);
    }

    
    // ----- Public Methods -----

    /// <summary>
    /// The stream content of the body.
    /// </summary>
    public ByteArrayOutputStream getBodyStream()
    {
        return null;
    }

    /**
     * The byte content of the body.
     * @return A copy of this Message body, as a byte array.
     */
    public byte[] getBytes()
    {
        // Codes_SRS_MESSAGE_11_002: [The function shall return the message body.]
        byte[] bodyClone = null;

        if (this.body != null) {
            bodyClone = Arrays.copyOf(this.body, this.body.length);
        }

        return bodyClone;
    }

    /**
     * Gets the values of user-defined properties of this Message.
     * @param name Name of the user-defined property to search for.
     * @return The value of the property if it is set, or null otherwise.
     */
    public String getProperty(String name)
    {
        MessageProperty messageProperty = null;

        for (MessageProperty currentMessageProperty: this.properties)
        {
            if (currentMessageProperty.hasSameName(name))
            {
                messageProperty = currentMessageProperty;
                break;
            }
        }

        // Codes_SRS_MESSAGE_11_034: [If no value associated with the property name is found, the function shall return null.]
        if (messageProperty == null) {
            return null;
        }

        // Codes_SRS_MESSAGE_11_032: [The function shall return the value associated with the message property name, where the name can be either the HTTPS or AMQPS property name.]
        return messageProperty.getValue();
    }

    /**
     * Adds or sets user-defined properties of this Message.
     * @param name Name of the property to be set.
     * @param value Value of the property to be set.
     * @exception IllegalArgumentException If any of the arguments provided is null.
     */
    public void setProperty(String name, String value)
    {
        // Codes_SRS_MESSAGE_11_028: [If name is null, the function shall throw an IllegalArgumentException.]
        if (name == null)
        {
            throw new IllegalArgumentException("Property name cannot be 'null'.");
        }

        // Codes_SRS_MESSAGE_11_029: [If value is null, the function shall throw an IllegalArgumentException.]
        if (value == null)
        {
            throw new IllegalArgumentException("Property value cannot be 'null'.");
        }

        // Codes_SRS_MESSAGE_11_026: [The function shall set the message property to the given value.]
        MessageProperty messageProperty = null;

        for (MessageProperty currentMessageProperty: this.properties)
        {
            if (currentMessageProperty.hasSameName(name))
            {
                messageProperty = currentMessageProperty;
                break;
            }
        }

        if (messageProperty != null)
        {
            this.properties.remove(messageProperty);
        }

        logger.LogInfo("Setting message property with name=%s and value=%s, method name is %s ", name, value, logger.getMethodName());
        this.properties.add(new MessageProperty(name, value));
    }

    /**
     * Returns a copy of the message properties.
     *
     * @return a copy of the message properties.
     */
    public MessageProperty[] getProperties() {
        // Codes_SRS_MESSAGE_11_033: [The function shall return a copy of the message properties.]
        return properties.toArray(new MessageProperty[this.properties.size()]);
    }

    // ----- Private Methods -----

    /**
     * Internal initializer method for a new Message instance.
     */
    private void initialize() {
        this.lockToken = UUID.randomUUID().toString();
        this.messageId = UUID.randomUUID().toString();
        this.correlationId = UUID.randomUUID().toString();
        this.feedbackStatusCode = FeedbackStatusCodeEnum.none;
        this.ack = FeedbackStatusCodeEnum.none;
        this.properties = new ArrayList<>();
        this.logger = new CustomLogger(this.getClass());
    }

    /**
     * Verifies whether the message is expired or not
     * @return true if the message is expired, false otherwise
     */
    public boolean isExpired()
    {
        boolean messageExpired;

        // Codes_SRS_MESSAGE_15_035: [The function shall return false if the expiryTime is set to 0.]
        if (this.expiryTime == 0)
        {
            messageExpired = false;
        }
        else
        {
            // Codes_SRS_MESSAGE_15_036: [The function shall return true if the current time is greater than the expiry time and false otherwise.]
            long currentTime = System.currentTimeMillis();
            if (currentTime > expiryTime)
            {
                logger.LogWarn("The message with messageid %s expired on %s, method name is %s ", this.getMessageId(), new Date(), logger.getMethodName());
                messageExpired = true;
            }
            else
            {
                messageExpired = false;
            }
        }

        return messageExpired;
    }

    /**
     * Getter for the messageId property
     * @return The property value
     */
    public String getMessageId()
    {
        // Codes_SRS_MESSAGE_34_043: [The function shall return the message's message Id.]
        return messageId;
    }

    /**
     * Setter for the messageId property
     * @param messageId The string containing the property value
     */
    public void setMessageId(String messageId)
    {
        // Codes_SRS_MESSAGE_34_044: [The function shall set the message's message ID to the provided value.]
        this.messageId = messageId;
    }

    /**
     * Getter for the correlationId property
     * @return The property value
     */
    public String getCorrelationId()
    {
        // Codes_SRS_MESSAGE_34_045: [The function shall return the message's correlation ID.]
        return correlationId;
    }

    /**
     * Setter for the correlationId property
     * @param correlationId The string containing the property value
     */
    public void setCorrelationId(String correlationId)
    {
        // Codes_SRS_MESSAGE_34_046: [The function shall set the message's correlation ID to the provided value.]
        this.correlationId = correlationId;
    }

    /**
     * Setter for the expiryTime property. This setter uses relative time, not absolute time.
     * @param timeOut The time out for the message, in milliseconds, from the current time.
     */
    public void setExpiryTime(long timeOut)
    {
        // Codes_SRS_MESSAGE_34_047: [The function shall set the message's expiry time.]
        long currentTime = System.currentTimeMillis();
        this.expiryTime = currentTime + timeOut;
        logger.LogInfo("The message with messageid %s has expiry time as %s milliseconds and the message will expire on %s, method name is %s ", this.getMessageId(), timeOut, new Date(this.expiryTime), logger.getMethodName());
    }

    /**
     * Setter for the expiryTime property using absolute time
     * @param absoluteTimeout The time out for the message, in milliseconds.
     */
    public void setAbsoluteExpiryTime(long absoluteTimeout)
    {
        // Codes_SRS_MESSAGE_34_038: [If the provided absolute expiry time is negative, an IllegalArgumentException shall be thrown.]
        if (absoluteTimeout < 0)
        {
            throw new IllegalArgumentException("ExpiryTime may not be negative");
        }

        // Codes_SRS_MESSAGE_34_037: [The function shall set the message's expiry time to be the number of milliseconds since the epoch provided in absoluteTimeout.]
        this.expiryTime = absoluteTimeout;
        logger.LogInfo("The message with messageid %s has expiry time as %s milliseconds and the message will expire on %s, method name is %s ", this.getMessageId(), absoluteTimeout, new Date(this.expiryTime), logger.getMethodName());
    }

    /**
     * Getter for the Message type
     * @return the Message type value
     */
    public MessageType getMessageType()
    {
        // Codes_SRS_MESSAGE_34_049: [The function shall return the message's message type.]
        return this.messageType;
    }

    /**
     * Setter for the Message type
     * @param type The enum containing the Message type value
     */
    public void setMessageType(MessageType type)
    {
        // Codes_SRS_MESSAGE_34_048: [The function shall set the message's message type.]
        this.messageType = type;
    }

    /**
     * Getter for the To system property
     * @return the To value
     */
    public String getTo()
    {
        // Codes_SRS_MESSAGE_34_041: [The function shall return the message's To value.]
        return this.to;
    }

    /**
     * Getter for the delivery acknowledgement system property
     * @return the delivery acknowledgement value
     */
    public String getDeliveryAcknowledgement()
    {
        // Codes_SRS_MESSAGE_34_039: [The function shall return the message's DeliveryAcknowledgement.]
        return this.deliveryAcknowledgement;
    }

    /**
     * Getter for the User ID system property
     * @return the User ID value
     */
    public String getUserId ()
    {
        // Codes_SRS_MESSAGE_34_037: [The function shall return the message's user ID.]
        return this.userId;
    }
}<|MERGE_RESOLUTION|>--- conflicted
+++ resolved
@@ -117,19 +117,11 @@
      */
     private ArrayList<MessageProperty> properties;
 
-    private String deliveryAcknowledgement;
-
     /// <summary>
     /// The message body
     /// </summary>
     private byte[] body;
-<<<<<<< HEAD
-    
-=======
-
-    private String deliveryAcknowledgement;
-
->>>>>>> 1812e2d2
+
     /**
      * Stream that will provide the bytes for the body of the
      */
