# OS Platforms and hardware compatibility

<<<<<<< HEAD
The following document describes Azure IoT library compatibility with a variety of OS platforms as well as the specific tested device configurations included as part of the [Microsoft Azure Certified for IoT program](Azure_Certified). If you already have a device, please take a look at the list of included devices in the certification program. You will get device-specific information on compatibility. If you are unsure which device to use, please take a look at the [OS Platform and Azure IoT libraries](OS_platforms) compatibility section.

<a name="OS_Platforms"/>
## OS Platforms and library compatibility
=======
This document describes the SDK compatibility with different OS platforms as well as the specific device configurations included in the [Microsoft Azure Certified for IoT program](#certified). If you already have a device, please look at the list of included devices in the program to find device-specific information on compatibility. If you're unsure of which device to use, please take a look at the [OS Platform and libraries](#platforms) compatibility section.

<a name="platforms"/>
## OS Platforms
>>>>>>> 5ab123a0

The Azure IoT libraries has been tested on the following OS platforms:


|Linux/Unix OS Platforms  |   Version|
|:---------------|:------------:|
|Debian Linux| 7.5|
|Fedora Linux|20|
|Raspbian Linux| 3.18 |
|Ubuntu Linux| 14.04 |
<<<<<<< HEAD
|TI-RTOS | 2.x |
=======
|Yocto Linux|2.1 |

|Windows OS Platforms  |   Version|
|:---------------|:------------:|
>>>>>>> 5ab123a0
|Windows desktop| 7,8,10 |
|Windows IoT Core| 10 |
|Windows Server| 2012 R2|

|Other Platforms  |   Version|
|:---------------|:------------:|
|mbed OS| 2.0 |




## C libraries

The [Microsoft Azure IoT device SDK for C](c/device/readme.md) has been tested on the following configurations:

|OS Platform| Version|Protocols|
|:---------|:----------:|:----------:|
|Debian Linux| 7.5 | HTTPS, AMQP, MQTT |
|Fedora Linux| 20 | HTTPS, AMQP, MQTT |
|mbed OS| 2.0 | HTTPS, AMQP |
|TI-RTOS| 2.x | HTTPS |
|Ubuntu Linux| 14.04 | HTTPS, AMQP, MQTT |
|Windows desktop| 7,8,10 | HTTPS, AMPQ, MQTT |
|Yocto Linux|2.1  | HTTPS, AMQP|



## Node.js libraries
The [Microsoft Azure IoT device SDK for Node.js](node/device/readme.md) has been tested on the following configurations:


|Runtime| Version|Protocols|
|:---------|:----------:|:----:|
|Node.js| 4.1.0 | HTTPS|



## Java libraries
<<<<<<< HEAD
The [Microsoft Azure IoT Device SDK for Java](java/device/readme.md) has been tested on the following configurations:
=======
The [Microsoft Azure IoT device SDK for Java](java/service/readme.md) has been tested on the following configurations:
>>>>>>> 5ab123a0

|Runtime| Version|Protocols|
|:---------|:----------:|----|
|Java SE (Windows)| 1.7 | HTTPS, AMQP |
|Java SE (Linux)| 1.8 | HTTPS, AMQP|

The [Microsoft Azure IoT service SDK for Java](java/service/readme.md) has been tested on the following configurations:

|Runtime| Version|Protocols|
|:---------|:----------:|:-----|
|Java SE| 1.8 | HTTPS, AMQP |


## CSharp
The [Microsoft Azure IoT device SDK for .NET](csharp/readme.md) has been tested on the following configurations:

|OS Platform| Version|Protocols|
|:---------|:----------:|:----------:|
|Windows desktop| 7,8,10 | HTTPS, AMPQ|
|Windows IoT Core|10 | HTTPS|

Managed agent code requires Microsoft .NET Framework 4.5


<<<<<<< HEAD
<a name="Azure_Certified"/>
# Microsoft Azure Certified for IoT


Microsoft Azure Certified for IoT is the partner program that connects the broader IoT ecosystem  with Microsoft Azure so that developers and architects understand the compatibility scenarios. Specifically, it provides a trusted list of OS/device combinations to help you getting started quickly with an IoT project – whether you’re in a proof of concept or pilot phase. With certified device and operating system combinations, your IoT project can get started quickly, with less work and customization required to make sure devices are compatible with  Azure IoT Suite and Azure IoT Hub.
=======
<a name="certified"/>
# Microsoft Azure Certified for IoT



Microsoft Azure Certified for IoT is the partner program that connects the broader IoT ecosystem  with Microsoft Azure so that developers and architects understand the compatibility scenarios. Specifically, it provides a trusted list of OS/device combinations to help you get started quickly with an IoT project – whether you’re in a proof of concept or pilot phase. With certified device and operating system combinations, your IoT project can get started quickly, with less work and customization required to make sure devices are compatible with  Azure IoT Suite and Azure IoT Hub.
>>>>>>> 5ab123a0

## Certified for IoT devices

Certified for IoT devices have tested compatibility with the Azure IoT SDKs and are ready to be used in your IoT application. Specifically, we identify compatibility based on OS Platform and code language.

#### Devices list
 Each device has been certified to work with our SDK in the OS and language chosen by the device manufacturer. For example, Beaglebone Black works on Debian using our C, Javascript and Java language. This means that developers will be able to build applications in any of those languages and OS combinations on the specific devices.

 Learn more about developing solutions using Certified for IoT devices [here](http://azure.com/iotdev).

|Device| Tested OS |Language|
|:---------|:----------|:----------|
|Raspberry Pi 2| Raspbian | C, Javascript, Java |
|Raspberry Pi 2| Windows 10 IoT Core|  C, Javascript, C#|
|Beaglebone Black| Debian |C, Javascript, Java|
|Beaglebone Green|Debian |C, Javascript, Java|
|TI CC3200 | TI-RTOS 2.x|C|
|Intel Edison |Yocto |C, Javascript|
|Minnowboard Max |Windows 7,8, 10 |C#|
|Arrow Dragonboard |Windows 10 IoT Core | C#|
|Freescale FRDM K64 |mbedOS | C|<|MERGE_RESOLUTION|>--- conflicted
+++ resolved
@@ -1,16 +1,9 @@
 # OS Platforms and hardware compatibility
 
-<<<<<<< HEAD
-The following document describes Azure IoT library compatibility with a variety of OS platforms as well as the specific tested device configurations included as part of the [Microsoft Azure Certified for IoT program](Azure_Certified). If you already have a device, please take a look at the list of included devices in the certification program. You will get device-specific information on compatibility. If you are unsure which device to use, please take a look at the [OS Platform and Azure IoT libraries](OS_platforms) compatibility section.
-
-<a name="OS_Platforms"/>
-## OS Platforms and library compatibility
-=======
 This document describes the SDK compatibility with different OS platforms as well as the specific device configurations included in the [Microsoft Azure Certified for IoT program](#certified). If you already have a device, please look at the list of included devices in the program to find device-specific information on compatibility. If you're unsure of which device to use, please take a look at the [OS Platform and libraries](#platforms) compatibility section.
 
 <a name="platforms"/>
 ## OS Platforms
->>>>>>> 5ab123a0
 
 The Azure IoT libraries has been tested on the following OS platforms:
 
@@ -21,14 +14,10 @@
 |Fedora Linux|20|
 |Raspbian Linux| 3.18 |
 |Ubuntu Linux| 14.04 |
-<<<<<<< HEAD
-|TI-RTOS | 2.x |
-=======
 |Yocto Linux|2.1 |
 
 |Windows OS Platforms  |   Version|
 |:---------------|:------------:|
->>>>>>> 5ab123a0
 |Windows desktop| 7,8,10 |
 |Windows IoT Core| 10 |
 |Windows Server| 2012 R2|
@@ -36,7 +25,7 @@
 |Other Platforms  |   Version|
 |:---------------|:------------:|
 |mbed OS| 2.0 |
-
+|TI-RTOS | 2.x |
 
 
 
@@ -67,11 +56,7 @@
 
 
 ## Java libraries
-<<<<<<< HEAD
-The [Microsoft Azure IoT Device SDK for Java](java/device/readme.md) has been tested on the following configurations:
-=======
-The [Microsoft Azure IoT device SDK for Java](java/service/readme.md) has been tested on the following configurations:
->>>>>>> 5ab123a0
+The [Microsoft Azure IoT device SDK for Java](java/device/readme.md) has been tested on the following configurations:
 
 |Runtime| Version|Protocols|
 |:---------|:----------:|----|
@@ -96,20 +81,11 @@
 Managed agent code requires Microsoft .NET Framework 4.5
 
 
-<<<<<<< HEAD
-<a name="Azure_Certified"/>
-# Microsoft Azure Certified for IoT
-
-
-Microsoft Azure Certified for IoT is the partner program that connects the broader IoT ecosystem  with Microsoft Azure so that developers and architects understand the compatibility scenarios. Specifically, it provides a trusted list of OS/device combinations to help you getting started quickly with an IoT project – whether you’re in a proof of concept or pilot phase. With certified device and operating system combinations, your IoT project can get started quickly, with less work and customization required to make sure devices are compatible with  Azure IoT Suite and Azure IoT Hub.
-=======
 <a name="certified"/>
 # Microsoft Azure Certified for IoT
 
+Microsoft Azure Certified for IoT is the partner program that connects the broader IoT ecosystem  with Microsoft Azure so that developers and architects understand the compatibility scenarios. Specifically, it provides a trusted list of OS/device combinations to help you get started quickly with an IoT project – whether you’re in a proof of concept or pilot phase. With certified device and operating system combinations, your IoT project can get started quickly, with less work and customization required to make sure devices are compatible with  Azure IoT Suite and Azure IoT Hub.
 
-
-Microsoft Azure Certified for IoT is the partner program that connects the broader IoT ecosystem  with Microsoft Azure so that developers and architects understand the compatibility scenarios. Specifically, it provides a trusted list of OS/device combinations to help you get started quickly with an IoT project – whether you’re in a proof of concept or pilot phase. With certified device and operating system combinations, your IoT project can get started quickly, with less work and customization required to make sure devices are compatible with  Azure IoT Suite and Azure IoT Hub.
->>>>>>> 5ab123a0
 
 ## Certified for IoT devices
 
